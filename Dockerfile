--- conflicted
+++ resolved
@@ -130,23 +130,22 @@
  && mv telegraf/telegraf /usr/local/bin \
  && rm -rf telegraf-1.7.1-static_linux_amd64.tar.gz telegraf
 
-<<<<<<< HEAD
 RUN git clone https://github.com/cameron314/concurrentqueue.git \
  && cd concurrentqueue \
  && git checkout 8f65a87 \
  && mkdir -p /usr/local/include/moodycamel \
  && cp *.h /usr/local/include/moodycamel/
-=======
+
 RUN git clone https://github.com/bloomen/transwarp.git \
  && cd transwarp \
- && git checkout 1.7.0 \
+ && git checkout 1.8.0 \
  && mkdir -p /usr/local/include/transwarp \
  && cp src/transwarp.h /usr/local/include/transwarp/transwarp.h \
  && cd .. && rm -rf transwarp
->>>>>>> 9e97ed9a
+
 
 # NVIDIA/YAIS
 
-WORKDIR /work
-COPY . .
-RUN ./build.sh
+#WORKDIR /work
+#COPY . .
+#RUN ./build.sh
