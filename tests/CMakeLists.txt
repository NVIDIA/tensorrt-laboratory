# Copyright (c) 2018, NVIDIA CORPORATION. All rights reserved.
#
# Redistribution and use in source and binary forms, with or without
# modification, are permitted provided that the following conditions
# are met:
#  * Redistributions of source code must retain the above copyright
#    notice, this list of conditions and the following disclaimer.
#  * Redistributions in binary form must reproduce the above copyright
#    notice, this list of conditions and the following disclaimer in the
#    documentation and/or other materials provided with the distribution.
#  * Neither the name of NVIDIA CORPORATION nor the names of its
#    contributors may be used to endorse or promote products derived
#    from this software without specific prior written permission.
#
# THIS SOFTWARE IS PROVIDED BY THE COPYRIGHT HOLDERS ``AS IS'' AND ANY
# EXPRESS OR IMPLIED WARRANTIES, INCLUDING, BUT NOT LIMITED TO, THE
# IMPLIED WARRANTIES OF MERCHANTABILITY AND FITNESS FOR A PARTICULAR
# PURPOSE ARE DISCLAIMED.  IN NO EVENT SHALL THE COPYRIGHT OWNER OR
# CONTRIBUTORS BE LIABLE FOR ANY DIRECT, INDIRECT, INCIDENTAL, SPECIAL,
# EXEMPLARY, OR CONSEQUENTIAL DAMAGES (INCLUDING, BUT NOT LIMITED TO,
# PROCUREMENT OF SUBSTITUTE GOODS OR SERVICES; LOSS OF USE, DATA, OR
# PROFITS; OR BUSINESS INTERRUPTION) HOWEVER CAUSED AND ON ANY THEORY
# OF LIABILITY, WHETHER IN CONTRACT, STRICT LIABILITY, OR TORT
# (INCLUDING NEGLIGENCE OR OTHERWISE) ARISING IN ANY WAY OUT OF THE USE
# OF THIS SOFTWARE, EVEN IF ADVISED OF THE POSSIBILITY OF SUCH DAMAGE.

include_directories(${GTEST_INCLUDE_DIRS})

add_executable(yais_test
  TestMemory.cc
  TestMemoryStack.cc
  TestPool.cc
<<<<<<< HEAD
  TestThreadPool.cc
=======
  TestTaskGraph.cc
>>>>>>> 9e97ed9a
)

target_link_libraries(yais_test PRIVATE yais ${GTEST_BOTH_LIBRARIES})

add_test(NAME yais_test COMMAND $<TARGET_FILE:yais_test>)

find_package(benchmark)
if(benchmark_FOUND)
  add_subdirectory(benchmarks)
endif(benchmark_FOUND)<|MERGE_RESOLUTION|>--- conflicted
+++ resolved
@@ -30,11 +30,8 @@
   TestMemory.cc
   TestMemoryStack.cc
   TestPool.cc
-<<<<<<< HEAD
   TestThreadPool.cc
-=======
   TestTaskGraph.cc
->>>>>>> 9e97ed9a
 )
 
 target_link_libraries(yais_test PRIVATE yais ${GTEST_BOTH_LIBRARIES})
